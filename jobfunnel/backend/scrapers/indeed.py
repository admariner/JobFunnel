--- conflicted
+++ resolved
@@ -148,13 +148,8 @@
         """
         return {
             'accept': 'text/html,application/xhtml+xml,application/xml;'
-<<<<<<< HEAD
-                      'q=0.9,image/webp,*/*;q=0.8',
-            'accept-encoding': 'gzip, deflate, sdch, br',
-=======
             'q=0.9,image/webp,*/*;q=0.8',
             'accept-encoding': 'gzip, deflate, sdch',
->>>>>>> 05e7712e
             'accept-language': 'en-GB,en-US;q=0.8,en;q=0.6',
             'referer':
                 f'https://www.indeed.{self.config.search_config.domain}/',
